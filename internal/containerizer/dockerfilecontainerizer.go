/*
Copyright IBM Corporation 2020

Licensed under the Apache License, Version 2.0 (the "License");
you may not use this file except in compliance with the License.
You may obtain a copy of the License at

	http://www.apache.org/licenses/LICENSE-2.0

Unless required by applicable law or agreed to in writing, software
distributed under the License is distributed on an "AS IS" BASIS,
WITHOUT WARRANTIES OR CONDITIONS OF ANY KIND, either express or implied.
See the License for the specific language governing permissions and
limitations under the License.
*/

package containerizer

import (
	"encoding/json"
	"fmt"
	"io/ioutil"
	"os"
	"os/exec"
	"path/filepath"
	"strings"

	"github.com/konveyor/move2kube/internal/common"
	"github.com/konveyor/move2kube/internal/containerizer/scripts"
	irtypes "github.com/konveyor/move2kube/internal/types"
	"github.com/konveyor/move2kube/types"
	plantypes "github.com/konveyor/move2kube/types/plan"
	log "github.com/sirupsen/logrus"
)

const (
	dockerfileDetectScript string = types.AppNameShort + "dfdetect.sh"
)

// DockerfileContainerizer implements Containerizer interface
type DockerfileContainerizer struct {
	dfcontainerizers []string //Paths to directories containing containerizers
}

// GetContainerBuildStrategy returns the ContaierBuildStrategy
func (*DockerfileContainerizer) GetContainerBuildStrategy() plantypes.ContainerBuildTypeValue {
	return plantypes.DockerFileContainerBuildTypeValue
}

// Init initializes docker file containerizer
func (d *DockerfileContainerizer) Init(path string) {
	files, err := common.GetFilesByName(path, []string{dockerfileDetectScript})
	if err != nil {
		log.Warnf("Unable to fetch files to recognize docker detect scripts : %s", err)
	}
	for _, file := range files {
		d.dfcontainerizers = append(d.dfcontainerizers, filepath.Dir(file))
	}
	log.Debugf("Detected Dockerfile containerization options : %v", d.dfcontainerizers)
}

// GetTargetOptions returns the target options for a path
func (d *DockerfileContainerizer) GetTargetOptions(_ plantypes.Plan, path string) []string {
	targetOptions := []string{}
	for _, dfcontainerizer := range d.dfcontainerizers {
		output, err := d.detect(dfcontainerizer, path)
		if err != nil {
			log.Debugf("%s detector cannot containerize %s Error: %q", dfcontainerizer, path, err)
			continue
		}
		log.Debugf("Output of Dockerfile containerizer detect script %s : %s", dfcontainerizer, output)
		targetOptions = append(targetOptions, dfcontainerizer)
	}
	return targetOptions
}

func (*DockerfileContainerizer) detect(scriptDir string, directory string) (string, error) {
	cmd := exec.Command("/bin/sh", dockerfileDetectScript, directory)
	cmd.Dir = scriptDir
	cmd.Stderr = os.Stderr
	log.Debugf("Executing detect script %s on %s : %s", scriptDir, directory, cmd)
	outputBytes, err := cmd.Output()
	return string(outputBytes), err
}

// GetContainer returns the container for a service
func (d *DockerfileContainerizer) GetContainer(plan plantypes.Plan, service plantypes.Service) (irtypes.Container, error) {
	// TODO: Fix exposed ports too
	if service.ContainerBuildType != d.GetContainerBuildStrategy() || len(service.ContainerizationTargetOptions) == 0 {
		return irtypes.Container{}, fmt.Errorf("Unsupported service type for containerization or insufficient information in service")
	}
	container := irtypes.NewContainer(d.GetContainerBuildStrategy(), service.Image, true)
	container.RepoInfo = service.RepoInfo // TODO: instead of passing this in from plan phase, we should gather git info here itself.
	containerizerDir := service.ContainerizationTargetOptions[0]
	sourceCodeDir := service.SourceArtifacts[plantypes.SourceDirectoryArtifactType][0] // TODO: what about the other source artifacts?
<<<<<<< HEAD

	relOutputPath, err := filepath.Rel(plan.Spec.Inputs.RootDir, sourceCodeDir)
	if err != nil {
		log.Errorf("Failed to make the source code directory %q relative to the root directory %q Error: %q", sourceCodeDir, plan.Spec.Inputs.RootDir, err)
		return container, err
	}
=======
>>>>>>> 0e4966a5

	//　1. Execute detect to obtain the json response from the .sh file
	output, err := d.detect(containerizerDir, sourceCodeDir)
	if err != nil {
		log.Errorf("Detect using Dockerfile containerizer at path %q on the source code at path %q failed. Error: %q", containerizerDir, sourceCodeDir, err)
		return container, err
	}
	log.Debugf("The Dockerfile containerizer at path %q produced the following output: %q", containerizerDir, output)

	// 2. Parse json output
<<<<<<< HEAD
	if output == "" {
		log.Warnf("Output variable is empty")
		return container, nil
	}

	m := map[string]interface{}{}
	if err := json.Unmarshal([]byte(output), &m); err != nil {
		log.Errorf("Unable to unmarshal the output of the detect script at path %q Output: %q Error: %q", containerizerDir, output, err)
		return container, err
	}

	// Final multiline string containing the generated Dockerfile will be stored here
	dockerfileContents := ""
	// Filled segments will be stored here
	segmentSlice := []string{}

	// 2.1 Obtain segmentRecords slice for both cases (segment-based, df)
	segmentRecords := []map[string]interface{}{}

	if _, ok := m["type"]; ok {
		// segment-based
		if _, segmentsFound := m["segments"]; segmentsFound {
			if segments, ok := m["segments"].([]interface{}); ok {
				for _, segment := range segments {
					if rec, ok := segment.(map[string]interface{}); ok {
						segmentRecords = append(segmentRecords, rec)
					}
				}
			}
		}

	} else {
		// Add the fixed segment id associated to the full Dockerfile and append to segmentRecords
		m["segment_id"] = "Dockerfile"
		segmentRecords = append(segmentRecords, m)
	}

	// 2.2 Iterate over segmentRecords slice
	for _, segmentRecord := range segmentRecords {

		// is "segment_id" present ?
		if val, ok := segmentRecord["segment_id"]; ok {

			strPath, ok := val.(string)

			if !ok {
				log.Warnf("Segment id is not a valid string: %v", val)
				continue
			}

			// Get the path to the segment and read it as a template
			dockerfileSegmentTemplatePath := filepath.Join(containerizerDir, strPath)
			dockerfileSegmentTemplateBytes, err := ioutil.ReadFile(dockerfileSegmentTemplatePath)
			if err != nil {
				log.Errorf("Unable to read the Dockerfile segment template at path %q Error: %q", dockerfileSegmentTemplatePath, err)
				//return container, err
			}
			dockerfileSegmentTemplate := string(dockerfileSegmentTemplateBytes)
			dockerfileSegmentContents := dockerfileSegmentTemplate

			// Fill the segment template with the corresponding data
			dockerfileSegmentContents, err = common.GetStringFromTemplate(dockerfileSegmentTemplate, segmentRecord)
			if err != nil {
				log.Warnf("Template conversion failed : %s", err)
			}

			// Append filled segment template to segmentSlice
			segmentSlice = append(segmentSlice, dockerfileSegmentContents)
		}

		// is "port" present ?
		if val, ok := segmentRecord["port"]; ok {
			portToExpose := int(val.(float64)) // Type assert to float64 because json numbers are floats.
			container.AddExposedPort(portToExpose)
		}

		// is "files_to_copy" present ?
		if pathsToCopySlice, ok := segmentRecord["files_to_copy"]; ok {

			log.Debugf("listing files to copy:")

			// Iterate over the paths
			for _, pathToCopy := range pathsToCopySlice.([]interface{}) {

				// Check if path is a valid string
				pathToCopyStr, ok := pathToCopy.(string)
				if !ok {
					log.Warnf("pathToCopy is not a valid string: %v", pathToCopy)
					continue
				}
				// Generate the absolute path
				pathToCopyStr = filepath.Join(containerizerDir, pathToCopyStr)

				log.Debugf(pathToCopyStr)

				// Get path info to determine if it is file/dir
				fileInfo, err := os.Stat(pathToCopyStr)
				if err != nil {
					log.Warnf("Cannot determine if the path is a file or folder: %v", pathToCopy)
					continue
				}

				filename := filepath.Base(pathToCopyStr)

				if fileInfo.IsDir() {
					log.Debugf("it is a directory")

					err = filepath.Walk(pathToCopyStr, func(path string, info os.FileInfo, err error) error {
						if err != nil {
							log.Warnf("Skipping path %s due to error. Error: %q", path, err)
							return nil
						}

						if info.IsDir() {
							return nil
						}
						// At this point it means we have a file
						log.Debugf(path)

						filename := filepath.Base(path)

						if filename == "Dockerfile" || filename == dockerfileDetectScript {
							return nil
						}

						// Obtain the relative path of the file wrt the containerizerDir
						relFilePath, err := filepath.Rel(containerizerDir, path)
						if err != nil {
							log.Fatalf("Failed to obtain relative path to file")
						}
						log.Debugf(relFilePath)

						// Get file contents
						contentBytes, err := ioutil.ReadFile(path)
						if err != nil {
							log.Fatalf("Failed to read the file at path %q Error: %q", path, err)
						}

						// Add file contents and relative path to the container object
						container.AddFile(filepath.Join(relOutputPath, relFilePath), string(contentBytes))
						return nil
					})
					if err != nil {
						log.Warnf("Error in walking through files at path %q Error: %q", containerizerDir, err)
					}

				} else {
					log.Debugf("it is a file")
					// Get content and add it to the container object
					contentBytes, err := ioutil.ReadFile(pathToCopyStr)
					if err != nil {
						log.Fatalf("Failed to read the file at path %q Error: %q", pathToCopy, err)
					}
					container.AddFile(filepath.Join(relOutputPath, filename), string(contentBytes))
				}
			}
=======
	if output != "" {
		m := map[string]interface{}{}
		if err := json.Unmarshal([]byte(output), &m); err != nil {
			log.Errorf("Unable to unmarshal the output of the detect script at path %q Output: %q Error: %q", containerizerDir, output, err)
			return container, err
		}

		// Final multiline string containing the generated Dockerfile will be stored here
		dockerfileContents := ""
		// Filled segments will be stored here
		var segmentSlice = []string{}

		// 2.1 Obtain segmentRecords slice for both cases (segment-based, df)
		var segmentRecords []map[string]interface{}

		if _, ok := m["type"]; ok {
			// segment-based
			if _, segmentsFound := m["segments"]; segmentsFound {
				if segments, ok := m["segments"].([]interface{}); ok {
					for _, segment := range segments {
						if rec, ok := segment.(map[string]interface{}); ok {
							segmentRecords = append(segmentRecords, rec)
						}
					}
				}
			}

		} else {
			// Add the fixed segment id associated to the full Dockerfile and append to segmentRecords
			m["segment_id"] = "Dockerfile"
			segmentRecords = append(segmentRecords, m)
		}

		// 2.2 Iterate over segmentRecords slice
		for _, segmentRecord := range segmentRecords {

			// is "segment_id" present ?
			if val, ok := segmentRecord["segment_id"]; ok {
				// Get the path to the segment and read it as a template
				strPath := fmt.Sprint(val)
				dockerfileSegmentTemplatePath := filepath.Join(containerizerDir, strPath)
				dockerfileSegmentTemplateBytes, err := ioutil.ReadFile(dockerfileSegmentTemplatePath)
				if err != nil {
					log.Errorf("Unable to read the Dockerfile segment template at path %q Error: %q", dockerfileSegmentTemplatePath, err)
					//return container, err
				}
				dockerfileSegmentTemplate := string(dockerfileSegmentTemplateBytes)
				dockerfileSegmentContents := dockerfileSegmentTemplate

				// Fill the segment template with the corresponding data
				dockerfileSegmentContents, err = common.GetStringFromTemplate(dockerfileSegmentTemplate, segmentRecord)
				if err != nil {
					log.Warnf("Template conversion failed : %s", err)
				}

				// Append filled segment template to segmentSlice
				segmentSlice = append(segmentSlice, dockerfileSegmentContents)
			}

			// is "port" present ?
			if val, ok := segmentRecord["port"]; ok {
				portToExpose := int(val.(float64)) // Type assert to float64 because json numbers are floats.
				container.AddExposedPort(portToExpose)
			}

>>>>>>> 0e4966a5
		}

<<<<<<< HEAD
	// 3. Merge the filled segments into dockerfileContents
	dockerfileContents = strings.Join(segmentSlice, "\n")

	// 4. Add result to the container object
	dockerfileName := "Dockerfile." + service.ServiceName
	dockerfilePath := filepath.Join(relOutputPath, dockerfileName)
	container.AddFile(dockerfilePath, dockerfileContents)

	// 5. Create the docker build script.
	dockerBuildScriptContents, err := common.GetStringFromTemplate(scripts.Dockerbuild_sh, struct {
		Dockerfilename string
		ImageName      string
		Context        string
	}{
		Dockerfilename: dockerfileName,
		ImageName:      service.Image,
		Context:        ".",
	})
	if err != nil {
		log.Errorf("Unable to translate Dockerfile template %s to string Error: %q", scripts.Dockerbuild_sh, err)
	} else {
		dockerBuildScriptPath := filepath.Join(relOutputPath, service.ServiceName+"-docker-build.sh")
		container.AddFile(dockerBuildScriptPath, dockerBuildScriptContents)
		container.RepoInfo.TargetPath = dockerfilePath
	}

=======
		// 3. Merge the filled segments into dockerfileContents
		dockerfileContents = strings.Join(segmentSlice, "\n")

		// 4. Add result to the container object
		relOutputPath, err := filepath.Rel(plan.Spec.Inputs.RootDir, sourceCodeDir)
		if err != nil {
			log.Errorf("Failed to make the source code directory %q relative to the root directory %q Error: %q", sourceCodeDir, plan.Spec.Inputs.RootDir, err)
			return container, err
		}
		dockerfileName := "Dockerfile." + service.ServiceName
		dockerfilePath := filepath.Join(relOutputPath, dockerfileName)
		container.AddFile(dockerfilePath, dockerfileContents)

		// 5. copied from dockercontainerizer

		// Create the docker build script.
		dockerBuildScriptContents, err := common.GetStringFromTemplate(scripts.Dockerbuild_sh, struct {
			Dockerfilename string
			ImageName      string
			Context        string
		}{
			Dockerfilename: dockerfileName,
			ImageName:      service.Image,
			Context:        ".",
		})
		if err != nil {
			log.Errorf("Unable to translate Dockerfile template %s to string Error: %q", scripts.Dockerbuild_sh, err)
		} else {
			dockerBuildScriptPath := filepath.Join(relOutputPath, service.ServiceName+"-docker-build.sh")
			container.AddFile(dockerBuildScriptPath, dockerBuildScriptContents)
			container.RepoInfo.TargetPath = dockerfilePath
		}

		// Add any other files that are in the containerizer directory.
		err = filepath.Walk(containerizerDir, func(path string, info os.FileInfo, err error) error {
			if err != nil {
				log.Warnf("Skipping path %s due to error. Error: %q", path, err)
				return nil
			}
			// Skip directories
			if info.IsDir() {
				return nil
			}
			filename := filepath.Base(path)
			if filename == "Dockerfile" || filename == dockerfileDetectScript {
				return nil
			}
			contentBytes, err := ioutil.ReadFile(path)
			if err != nil {
				log.Fatalf("Failed to read the file at path %q Error: %q", path, err)
			}
			//TODO: Should we allow subdirectories?
			container.AddFile(filepath.Join(relOutputPath, filename), string(contentBytes))
			return nil
		})
		if err != nil {
			log.Warnf("Error in walking through files at path %q Error: %q", containerizerDir, err)
		}

		//fmt.Println("up to here")

	} else {
		log.Warnf("Output variable is empty")

	}

>>>>>>> 0e4966a5
	return container, nil
}<|MERGE_RESOLUTION|>--- conflicted
+++ resolved
@@ -93,15 +93,12 @@
 	container.RepoInfo = service.RepoInfo // TODO: instead of passing this in from plan phase, we should gather git info here itself.
 	containerizerDir := service.ContainerizationTargetOptions[0]
 	sourceCodeDir := service.SourceArtifacts[plantypes.SourceDirectoryArtifactType][0] // TODO: what about the other source artifacts?
-<<<<<<< HEAD
 
 	relOutputPath, err := filepath.Rel(plan.Spec.Inputs.RootDir, sourceCodeDir)
 	if err != nil {
 		log.Errorf("Failed to make the source code directory %q relative to the root directory %q Error: %q", sourceCodeDir, plan.Spec.Inputs.RootDir, err)
 		return container, err
 	}
-=======
->>>>>>> 0e4966a5
 
 	//　1. Execute detect to obtain the json response from the .sh file
 	output, err := d.detect(containerizerDir, sourceCodeDir)
@@ -112,7 +109,6 @@
 	log.Debugf("The Dockerfile containerizer at path %q produced the following output: %q", containerizerDir, output)
 
 	// 2. Parse json output
-<<<<<<< HEAD
 	if output == "" {
 		log.Warnf("Output variable is empty")
 		return container, nil
@@ -269,76 +265,8 @@
 					container.AddFile(filepath.Join(relOutputPath, filename), string(contentBytes))
 				}
 			}
-=======
-	if output != "" {
-		m := map[string]interface{}{}
-		if err := json.Unmarshal([]byte(output), &m); err != nil {
-			log.Errorf("Unable to unmarshal the output of the detect script at path %q Output: %q Error: %q", containerizerDir, output, err)
-			return container, err
-		}
-
-		// Final multiline string containing the generated Dockerfile will be stored here
-		dockerfileContents := ""
-		// Filled segments will be stored here
-		var segmentSlice = []string{}
-
-		// 2.1 Obtain segmentRecords slice for both cases (segment-based, df)
-		var segmentRecords []map[string]interface{}
-
-		if _, ok := m["type"]; ok {
-			// segment-based
-			if _, segmentsFound := m["segments"]; segmentsFound {
-				if segments, ok := m["segments"].([]interface{}); ok {
-					for _, segment := range segments {
-						if rec, ok := segment.(map[string]interface{}); ok {
-							segmentRecords = append(segmentRecords, rec)
-						}
-					}
-				}
-			}
-
-		} else {
-			// Add the fixed segment id associated to the full Dockerfile and append to segmentRecords
-			m["segment_id"] = "Dockerfile"
-			segmentRecords = append(segmentRecords, m)
-		}
-
-		// 2.2 Iterate over segmentRecords slice
-		for _, segmentRecord := range segmentRecords {
-
-			// is "segment_id" present ?
-			if val, ok := segmentRecord["segment_id"]; ok {
-				// Get the path to the segment and read it as a template
-				strPath := fmt.Sprint(val)
-				dockerfileSegmentTemplatePath := filepath.Join(containerizerDir, strPath)
-				dockerfileSegmentTemplateBytes, err := ioutil.ReadFile(dockerfileSegmentTemplatePath)
-				if err != nil {
-					log.Errorf("Unable to read the Dockerfile segment template at path %q Error: %q", dockerfileSegmentTemplatePath, err)
-					//return container, err
-				}
-				dockerfileSegmentTemplate := string(dockerfileSegmentTemplateBytes)
-				dockerfileSegmentContents := dockerfileSegmentTemplate
-
-				// Fill the segment template with the corresponding data
-				dockerfileSegmentContents, err = common.GetStringFromTemplate(dockerfileSegmentTemplate, segmentRecord)
-				if err != nil {
-					log.Warnf("Template conversion failed : %s", err)
-				}
-
-				// Append filled segment template to segmentSlice
-				segmentSlice = append(segmentSlice, dockerfileSegmentContents)
-			}
-
-			// is "port" present ?
-			if val, ok := segmentRecord["port"]; ok {
-				portToExpose := int(val.(float64)) // Type assert to float64 because json numbers are floats.
-				container.AddExposedPort(portToExpose)
-			}
-
->>>>>>> 0e4966a5
-		}
-
-<<<<<<< HEAD
+		}
+
 	// 3. Merge the filled segments into dockerfileContents
 	dockerfileContents = strings.Join(segmentSlice, "\n")
 
@@ -365,73 +293,5 @@
 		container.RepoInfo.TargetPath = dockerfilePath
 	}
 
-=======
-		// 3. Merge the filled segments into dockerfileContents
-		dockerfileContents = strings.Join(segmentSlice, "\n")
-
-		// 4. Add result to the container object
-		relOutputPath, err := filepath.Rel(plan.Spec.Inputs.RootDir, sourceCodeDir)
-		if err != nil {
-			log.Errorf("Failed to make the source code directory %q relative to the root directory %q Error: %q", sourceCodeDir, plan.Spec.Inputs.RootDir, err)
-			return container, err
-		}
-		dockerfileName := "Dockerfile." + service.ServiceName
-		dockerfilePath := filepath.Join(relOutputPath, dockerfileName)
-		container.AddFile(dockerfilePath, dockerfileContents)
-
-		// 5. copied from dockercontainerizer
-
-		// Create the docker build script.
-		dockerBuildScriptContents, err := common.GetStringFromTemplate(scripts.Dockerbuild_sh, struct {
-			Dockerfilename string
-			ImageName      string
-			Context        string
-		}{
-			Dockerfilename: dockerfileName,
-			ImageName:      service.Image,
-			Context:        ".",
-		})
-		if err != nil {
-			log.Errorf("Unable to translate Dockerfile template %s to string Error: %q", scripts.Dockerbuild_sh, err)
-		} else {
-			dockerBuildScriptPath := filepath.Join(relOutputPath, service.ServiceName+"-docker-build.sh")
-			container.AddFile(dockerBuildScriptPath, dockerBuildScriptContents)
-			container.RepoInfo.TargetPath = dockerfilePath
-		}
-
-		// Add any other files that are in the containerizer directory.
-		err = filepath.Walk(containerizerDir, func(path string, info os.FileInfo, err error) error {
-			if err != nil {
-				log.Warnf("Skipping path %s due to error. Error: %q", path, err)
-				return nil
-			}
-			// Skip directories
-			if info.IsDir() {
-				return nil
-			}
-			filename := filepath.Base(path)
-			if filename == "Dockerfile" || filename == dockerfileDetectScript {
-				return nil
-			}
-			contentBytes, err := ioutil.ReadFile(path)
-			if err != nil {
-				log.Fatalf("Failed to read the file at path %q Error: %q", path, err)
-			}
-			//TODO: Should we allow subdirectories?
-			container.AddFile(filepath.Join(relOutputPath, filename), string(contentBytes))
-			return nil
-		})
-		if err != nil {
-			log.Warnf("Error in walking through files at path %q Error: %q", containerizerDir, err)
-		}
-
-		//fmt.Println("up to here")
-
-	} else {
-		log.Warnf("Output variable is empty")
-
-	}
-
->>>>>>> 0e4966a5
 	return container, nil
 }