#   Copyright IBM Corporation 2020
#
#   Licensed under the Apache License, Version 2.0 (the "License");
#   you may not use this file except in compliance with the License.
#   You may obtain a copy of the License at
#
#        http://www.apache.org/licenses/LICENSE-2.0
#
#   Unless required by applicable law or agreed to in writing, software
#   distributed under the License is distributed on an "AS IS" BASIS,
#   WITHOUT WARRANTIES OR CONDITIONS OF ANY KIND, either express or implied.
#   See the License for the specific language governing permissions and
#   limitations under the License.

.vscode
demo_tmp
sample_tmp
work_dir
m2k
m2k_bin
colleted_md
.DS_Store
_dist
bin
.m2k
coverage.txt
.jekyll-cache/
_site/
node_modules

# brew bottling creates .brew_home directory
# add this to avoid git tree start becoming dirty
.brew_home/
<<<<<<< HEAD

__pycache__/
*.pyc
=======
.bundle/
vendor/
.ruby-version
>>>>>>> d9177366
<|MERGE_RESOLUTION|>--- conflicted
+++ resolved
@@ -31,12 +31,9 @@
 # brew bottling creates .brew_home directory
 # add this to avoid git tree start becoming dirty
 .brew_home/
-<<<<<<< HEAD
 
 __pycache__/
 *.pyc
-=======
 .bundle/
 vendor/
-.ruby-version
->>>>>>> d9177366
+.ruby-version